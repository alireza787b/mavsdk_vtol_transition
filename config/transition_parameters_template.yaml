--- conflicted
+++ resolved
@@ -24,13 +24,8 @@
 #                          Operational Flags
 # ============================================================
 
-<<<<<<< HEAD
-enable_takeoff: true        # (bool) Enable or disable takeoff functionality
-verbose_mode: false         # (bool) Enable detailed telemetry logging
-=======
 safety_lock: false  # (bool) Acts as a Safety Switch
 verbose_mode: false    # (bool) Enable detailed telemetry logging
->>>>>>> 93c0356d
 
 # ============================================================
 #                         Connection Settings
