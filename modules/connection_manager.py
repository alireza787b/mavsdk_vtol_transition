# modules/connection_manager.py

import asyncio
import logging
from mavsdk import System

class ConnectionManager:
    """
    Manages the MAVSDK connection to the drone, including connecting and disconnecting.
    """

    def __init__(self, config: dict):
        """
        Initialize the ConnectionManager with configuration parameters.

        :param config: Configuration dictionary containing connection parameters.
        """
        self.connection_type = config.get('connection_type', 'udp')
        self.connection_endpoint = config.get('connection_endpoint', 'udp://:14540')
        self.drone = System(mavsdk_server_address='localhost', port=50051)
        self.logger = logging.getLogger(self.__class__.__name__)
        self.is_connected = False

    async def connect(self) -> bool:
        """
        Establish a connection to the drone.

        :return: True if connected successfully, False otherwise.
        """
        self.logger.info(f"Connecting to drone via {self.connection_type.upper()} at {self.connection_endpoint}...")
        try:
            await self.drone.connect(system_address=self.connection_endpoint)
        except Exception as e:
            self.logger.error(f"Failed to initiate connection: {e}")
            return False

        self.logger.info("Waiting for drone to connect...")
        try:
            async for state in self.drone.core.connection_state():
                if state.is_connected:
                    self.logger.info("Drone connected successfully!")
                    self.is_connected = True
                    return True
                await asyncio.sleep(1)
        except Exception as e:
            self.logger.error(f"Error while waiting for drone connection: {e}")
            return False

    async def disconnect(self) -> None:
        """
        Disconnect from the drone gracefully.
        """
        if not self.is_connected:
            self.logger.warning("Attempted to disconnect, but no active connection found.")
            return

<<<<<<< HEAD
        self.logger.info("Disconnecting from drone...")
        try:
            await self.drone.
            self.logger.info("Drone disconnected successfully.")
            self.is_connected = False
        except Exception as e:
            self.logger.error(f"Error while disconnecting from drone: {e}")
=======
        
>>>>>>> 3aaa9c57
<|MERGE_RESOLUTION|>--- conflicted
+++ resolved
@@ -54,14 +54,4 @@
             self.logger.warning("Attempted to disconnect, but no active connection found.")
             return
 
-<<<<<<< HEAD
-        self.logger.info("Disconnecting from drone...")
-        try:
-            await self.drone.
-            self.logger.info("Drone disconnected successfully.")
-            self.is_connected = False
-        except Exception as e:
-            self.logger.error(f"Error while disconnecting from drone: {e}")
-=======
-        
->>>>>>> 3aaa9c57
+        